--- conflicted
+++ resolved
@@ -1,19 +1,10 @@
 use catalog::Catalog;
 use dictionary::Access;
 use errors::*;
-<<<<<<< HEAD
-use next_object::{
-    need_dictionary, need_keyword, need_u32, next_object, PdfNumber, PdfObject, Reference,
-};
-use next_token::{PdfKeyword, PdfName};
-use pages::{Page, Pages};
-use pdf_source::Source;
-=======
 use next_object::{need_dictionary, need_keyword, need_u32, next_object};
 use pages::{Page, Pages};
 use pdf_source::Source;
 use pdf_types::*;
->>>>>>> e2acfd4c
 use std::io::{Read, SeekFrom};
 use trailer::Trailer;
 
@@ -205,12 +196,7 @@
 #[cfg(test)]
 mod tests {
     use super::*;
-<<<<<<< HEAD
-    use pdf_source::tests::StrSource;
-    use pdf_source::PdfSource;
-=======
     use pdf_source::{ByteSource, PdfSource};
->>>>>>> e2acfd4c
     use std::fs::File;
 
     fn open_test_file(name: &str) -> Box<PdfSource<File>> {
@@ -227,11 +213,7 @@
 
     #[test]
     fn bad_header() {
-<<<<<<< HEAD
-        let pdf = Box::new(StrSource::new("%PDx-1.3\n% bad pdf header\n"));
-=======
         let pdf = Box::new(ByteSource::new(b"%PDx-1.3\n% bad pdf header\n"));
->>>>>>> e2acfd4c
         assert!(PdfDocument::new(pdf).is_err());
     }
 
