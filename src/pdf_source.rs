use errors::*;
<<<<<<< HEAD
use std::io::{Error, Read, Seek, SeekFrom};
=======
use std::io::{Cursor, Error, Read, Seek, SeekFrom};
>>>>>>> e2acfd4c

type StdResult<R, E> = ::std::result::Result<R, E>;
type Result<R> = StdResult<R, PdfError>;

pub trait Source: Read {
    fn seek(&mut self, pos: SeekFrom) -> StdResult<u64, Error>;
    fn getch(&mut self) -> Result<char>;
    fn backup(&mut self);
}

pub struct PdfSource<T>
where
    T: Read + Seek,
{
    source: T,
}

impl<T> PdfSource<T>
where
    T: Read + Seek,
{
    pub fn new(source: T) -> PdfSource<T>
    where
        T: Read + Seek,
    {
        PdfSource { source: source }
    }
}

impl<T> Source for PdfSource<T>
where
    T: Read + Seek,
{
    fn seek(&mut self, pos: SeekFrom) -> StdResult<u64, Error> {
        self.source.seek(pos)
    }

    fn getch(&mut self) -> Result<char> {
        readch(&mut self.source)
    }

    fn backup(&mut self) {
        let _ = self.seek(SeekFrom::Current(-1));
    }
}

impl<T> Read for PdfSource<T>
where
    T: Read + Seek,
{
    fn read(&mut self, buf: &mut [u8]) -> StdResult<usize, Error> {
        self.source.read(buf)
    }
}

pub struct StreamSource<T>
where
    T: Read,
{
    source: T,
    last: Option<char>,
    next: Option<char>,
}

impl<T> StreamSource<T>
where
    T: Read,
{
    pub fn new(source: T) -> StreamSource<T> {
        StreamSource {
            source: source,
            last: None,
            next: None,
        }
    }
}

impl<T> Source for StreamSource<T>
where
    T: Read,
{
    fn seek(&mut self, _pos: SeekFrom) -> StdResult<u64, Error> {
        panic!("internal error - cannot seek on StreamSource");
    }

    fn getch(&mut self) -> Result<char> {
        if let Some(ch) = self.next {
            self.next = None;
            self.last = Some(ch);
            Ok(ch)
        } else {
            let ch = readch(&mut self.source)?;
            self.last = Some(ch);
            Ok(ch)
        }
    }

    fn backup(&mut self) {
        if let Some(ch) = self.last {
            self.next = Some(ch);
        }
    }
}

impl<T> Read for StreamSource<T>
where
    T: Read,
{
    fn read(&mut self, buf: &mut [u8]) -> StdResult<usize, Error> {
        self.source.read(buf)
    }
}

<<<<<<< HEAD
#[cfg(test)]
pub mod tests {
    use super::*;
    use std::io::Cursor;

    pub struct StrSource {
        cursor: Cursor<&'static [u8]>,
    }

    impl StrSource {
        pub fn new(source: &'static str) -> StrSource {
            StrSource {
                cursor: Cursor::new(source.as_bytes()),
            }
        }
    }

    impl Source for StrSource {
        fn seek(&mut self, pos: SeekFrom) -> StdResult<u64, Error> {
            self.cursor.seek(pos)
        }

        fn getch(&mut self) -> Result<char> {
            readch(&mut self.cursor)
        }

        fn backup(&mut self) {
            let _ = self.seek(SeekFrom::Current(-1));
        }
    }

    impl Read for StrSource {
        fn read(&mut self, buf: &mut [u8]) -> StdResult<usize, Error> {
            self.cursor.read(buf)
        }
=======
pub struct ByteSource<'a> {
    cursor: Cursor<&'a [u8]>,
}

impl<'a> ByteSource<'a> {
    pub fn new(source: &'a [u8]) -> ByteSource<'a> {
        ByteSource {
            cursor: Cursor::new(source),
        }
    }
}

impl<'a> Source for ByteSource<'a> {
    fn seek(&mut self, pos: SeekFrom) -> StdResult<u64, Error> {
        self.cursor.seek(pos)
    }

    fn getch(&mut self) -> Result<char> {
        readch(&mut self.cursor)
    }

    fn backup(&mut self) {
        let _ = self.seek(SeekFrom::Current(-1));
    }
}

impl<'a> Read for ByteSource<'a> {
    fn read(&mut self, buf: &mut [u8]) -> StdResult<usize, Error> {
        self.cursor.read(buf)
>>>>>>> e2acfd4c
    }
}

fn readch(source: &mut Read) -> Result<char> {
    let mut buffer = [0];
    match source.read(&mut buffer)? {
        0 => Err(PdfError::EndOfFile),
        _ => Ok(buffer[0] as char),
    }
}<|MERGE_RESOLUTION|>--- conflicted
+++ resolved
@@ -1,9 +1,5 @@
 use errors::*;
-<<<<<<< HEAD
-use std::io::{Error, Read, Seek, SeekFrom};
-=======
 use std::io::{Cursor, Error, Read, Seek, SeekFrom};
->>>>>>> e2acfd4c
 
 type StdResult<R, E> = ::std::result::Result<R, E>;
 type Result<R> = StdResult<R, PdfError>;
@@ -117,43 +113,6 @@
     }
 }
 
-<<<<<<< HEAD
-#[cfg(test)]
-pub mod tests {
-    use super::*;
-    use std::io::Cursor;
-
-    pub struct StrSource {
-        cursor: Cursor<&'static [u8]>,
-    }
-
-    impl StrSource {
-        pub fn new(source: &'static str) -> StrSource {
-            StrSource {
-                cursor: Cursor::new(source.as_bytes()),
-            }
-        }
-    }
-
-    impl Source for StrSource {
-        fn seek(&mut self, pos: SeekFrom) -> StdResult<u64, Error> {
-            self.cursor.seek(pos)
-        }
-
-        fn getch(&mut self) -> Result<char> {
-            readch(&mut self.cursor)
-        }
-
-        fn backup(&mut self) {
-            let _ = self.seek(SeekFrom::Current(-1));
-        }
-    }
-
-    impl Read for StrSource {
-        fn read(&mut self, buf: &mut [u8]) -> StdResult<usize, Error> {
-            self.cursor.read(buf)
-        }
-=======
 pub struct ByteSource<'a> {
     cursor: Cursor<&'a [u8]>,
 }
@@ -183,7 +142,6 @@
 impl<'a> Read for ByteSource<'a> {
     fn read(&mut self, buf: &mut [u8]) -> StdResult<usize, Error> {
         self.cursor.read(buf)
->>>>>>> e2acfd4c
     }
 }
 
