--- conflicted
+++ resolved
@@ -9,15 +9,8 @@
 mod pages;
 mod pdf_document;
 mod pdf_source;
-<<<<<<< HEAD
-mod trailer;
-
-pub use pdf_document::PdfDocument;
-pub use pdf_source::{PdfSource, StreamSource};
-=======
 mod pdf_types;
 mod trailer;
 
 pub use pdf_document::PdfDocument;
-pub use pdf_source::{ByteSource, PdfSource, StreamSource};
->>>>>>> e2acfd4c
+pub use pdf_source::{ByteSource, PdfSource, StreamSource};